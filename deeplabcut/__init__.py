"""
DeepLabCut2.0 Toolbox (deeplabcut.org)
© A. & M. Mathis Labs
https://github.com/AlexEMG/DeepLabCut

Please see AUTHORS for contributors.
https://github.com/AlexEMG/DeepLabCut/blob/master/AUTHORS
Licensed under GNU Lesser General Public License v3.0
"""

import os
import platform

# Suppress tensorflow warning messages
import tensorflow as tf

vers = (tf.__version__).split(".")
if int(vers[0]) == 1 and int(vers[1]) > 12:
    TF = tf.compat.v1  # behaves differently before 1.13
else:
    TF = tf

TF.logging.set_verbosity(TF.logging.ERROR)
DEBUG = True and "DEBUG" in os.environ and os.environ["DEBUG"]
from deeplabcut import DEBUG

# DLClight version does not support GUIs. Importing accordingly
import matplotlib as mpl

if os.environ.get("DLClight", default=False) == "True":
    print(
        "DLC loaded in light mode; you cannot use any GUI (labeling, relabeling and standalone GUI)"
    )
    mpl.use(
        "AGG"
    )  # anti-grain geometry engine #https://matplotlib.org/faq/usage_faq.html
    pass
else:  # standard use [wxpython supported]
    if platform.system() == "Darwin":  # for OSX use WXAgg
        mpl.use("WXAgg")
    else:
        mpl.use("Agg")
    from deeplabcut import generate_training_dataset
    from deeplabcut import refine_training_dataset
    from deeplabcut.generate_training_dataset import (
        label_frames,
        dropannotationfileentriesduetodeletedimages,
        comparevideolistsanddatafolders,
        dropimagesduetolackofannotation,
    )
    from deeplabcut.generate_training_dataset import (
        multiple_individuals_labeling_toolbox,
    )
    from deeplabcut.generate_training_dataset import (
        adddatasetstovideolistandviceversa,
        dropduplicatesinannotatinfiles,
    )
    from deeplabcut.gui.launch_script import launch_dlc

    from deeplabcut.refine_training_dataset import refine_labels
    from deeplabcut.utils import select_crop_parameters
    from deeplabcut.utils.skeleton import SkeletonBuilder
    from deeplabcut.refine_training_dataset.tracklets import refine_tracklets


<<<<<<< HEAD
# Added for new predictor plugin system... Allows user to see currently installed plugins and what configurable settings
# each has...
from deeplabcut.pose_estimation_tensorflow import list_predictor_plugins, get_predictor_settings, test_predictor_plugin

# Train, evaluate & predict functions / require TF
from deeplabcut.pose_estimation_tensorflow import train_network, return_train_network_path
from deeplabcut.pose_estimation_tensorflow import evaluate_network, return_evaluate_network_data
from deeplabcut.pose_estimation_tensorflow import analyze_videos, analyze_time_lapse_frames
from deeplabcut.pose_estimation_tensorflow.predict_frames import analyze_frame_store
=======
from deeplabcut.create_project import (
    create_new_project,
    create_new_project_3d,
    add_new_videos,
    load_demo_data,
)
from deeplabcut.create_project import (
    create_pretrained_project,
    create_pretrained_human_project,
)
from deeplabcut.generate_training_dataset import extract_frames
from deeplabcut.generate_training_dataset import (
    check_labels,
    create_training_dataset,
    mergeandsplit,
)
from deeplabcut.generate_training_dataset import (
    create_training_model_comparison,
    cropimagesandlabels,
)
from deeplabcut.generate_training_dataset import create_multianimaltraining_dataset
from deeplabcut.utils import (
    create_labeled_video,
    create_video_with_all_detections,
    plot_trajectories,
    auxiliaryfunctions,
)
from deeplabcut.utils import (
    convert2_maDLC,
    convertcsv2h5,
    convertannotationdata_fromwindows2unixstyle,
)
from deeplabcut.utils import analyze_videos_converth5_to_csv, auxfun_videos

from deeplabcut.utils.auxfun_videos import ShortenVideo, DownSampleVideo, CropVideo
>>>>>>> 4d67c9ba


# Train, evaluate & predict functions / all require TF
from deeplabcut.pose_estimation_tensorflow import (
    train_network,
    return_train_network_path,
)
from deeplabcut.pose_estimation_tensorflow import (
    evaluate_network,
    return_evaluate_network_data,
    evaluate_multianimal_crossvalidate,
)

from deeplabcut.pose_estimation_tensorflow import (
    analyze_videos,
    analyze_time_lapse_frames,
    convert_detections2tracklets,
)
from deeplabcut.pose_estimation_tensorflow import (
    extract_maps,
    visualize_scoremaps,
    visualize_locrefs,
    visualize_paf,
    extract_save_all_maps,
)
from deeplabcut.pose_estimation_tensorflow import export_model

from deeplabcut.pose_estimation_3d import (
    calibrate_cameras,
    check_undistortion,
    triangulate,
    create_labeled_video_3d,
)

from deeplabcut.refine_training_dataset.tracklets import convert_raw_tracks_to_h5
from deeplabcut.refine_training_dataset import extract_outlier_frames, merge_datasets
from deeplabcut.post_processing import filterpredictions, analyzeskeleton


from deeplabcut.version import __version__, VERSION<|MERGE_RESOLUTION|>--- conflicted
+++ resolved
@@ -63,17 +63,6 @@
     from deeplabcut.refine_training_dataset.tracklets import refine_tracklets
 
 
-<<<<<<< HEAD
-# Added for new predictor plugin system... Allows user to see currently installed plugins and what configurable settings
-# each has...
-from deeplabcut.pose_estimation_tensorflow import list_predictor_plugins, get_predictor_settings, test_predictor_plugin
-
-# Train, evaluate & predict functions / require TF
-from deeplabcut.pose_estimation_tensorflow import train_network, return_train_network_path
-from deeplabcut.pose_estimation_tensorflow import evaluate_network, return_evaluate_network_data
-from deeplabcut.pose_estimation_tensorflow import analyze_videos, analyze_time_lapse_frames
-from deeplabcut.pose_estimation_tensorflow.predict_frames import analyze_frame_store
-=======
 from deeplabcut.create_project import (
     create_new_project,
     create_new_project_3d,
@@ -109,7 +98,6 @@
 from deeplabcut.utils import analyze_videos_converth5_to_csv, auxfun_videos
 
 from deeplabcut.utils.auxfun_videos import ShortenVideo, DownSampleVideo, CropVideo
->>>>>>> 4d67c9ba
 
 
 # Train, evaluate & predict functions / all require TF
@@ -135,6 +123,17 @@
     visualize_paf,
     extract_save_all_maps,
 )
+
+# Adds plugin support:
+from deeplabcut.pose_estimation_tensorflow.predict_videos import (
+    list_predictor_plugins,
+    get_predictor_settings,
+    test_predictor_plugin
+)
+from deeplabcut.pose_estimation_tensorflow.predict_frames import (
+    analyze_frame_store
+)
+
 from deeplabcut.pose_estimation_tensorflow import export_model
 
 from deeplabcut.pose_estimation_3d import (
