'''
Adapted from original predict.py by Eldar Insafutdinov's implementation of [DeeperCut](https://github.com/eldar/pose-tensorflow)

Source: DeeperCut by Eldar Insafutdinov
https://github.com/eldar/pose-tensorflow

To do faster inference on videos (with numpy based code; introduced in Oct 2018)
"On the inference speed and video-compression robustness of DeepLabCut"
Alexander Mathis & Richard Warren
doi: https://doi.org/10.1101/457242
See https://www.biorxiv.org/content/early/2018/10/30/457242

To do even faster inference on videos (with TensorFlow based code; introduced in Oct 2019)
Pretraining boosts out-of-domain robustness for pose estimation
by Alexander Mathis, Mert Yüksekgönül, Byron Rogers, Matthias Bethge, Mackenzie W. Mathis
https://arxiv.org/abs/1909.11229
'''

import numpy as np
import tensorflow as tf
vers = (tf.__version__).split('.')
if int(vers[0])==1 and int(vers[1])>12:
    TF=tf.compat.v1
else:
    TF=tf
from deeplabcut.pose_estimation_tensorflow.nnet.net_factory import pose_net

# ORIGINAL METHODS BELOW:

def setup_pose_prediction(cfg):
    TF.reset_default_graph()
    inputs = TF.placeholder(tf.float32, shape=[cfg.batch_size   , None, None, 3])
    net_heads = pose_net(cfg).test(inputs)
    outputs = [net_heads['part_prob']]
    if cfg.location_refinement:
        outputs.append(net_heads['locref'])

    restorer = TF.train.Saver()
    sess = TF.Session()
    sess.run(TF.global_variables_initializer())
    sess.run(TF.local_variables_initializer())

    # Restore variables from disk.
    restorer.restore(sess, cfg.init_weights)

    return sess, inputs, outputs

def extract_cnn_output(outputs_np, cfg):
    ''' extract locref + scmap from network '''
    scmap = outputs_np[0]
    scmap = np.squeeze(scmap)
    locref = None
    if cfg.location_refinement:
        locref = np.squeeze(outputs_np[1])
        shape = locref.shape
        locref = np.reshape(locref, (shape[0], shape[1], -1, 2))
        locref *= cfg.locref_stdev
    if len(scmap.shape)==2: #for single body part!
        scmap=np.expand_dims(scmap,axis=2)
    return scmap, locref

def argmax_pose_predict(scmap, offmat, stride):
    """Combine scoremat and offsets to the final pose."""
    num_joints = scmap.shape[2]
    pose = []
    for joint_idx in range(num_joints):
        maxloc = np.unravel_index(np.argmax(scmap[:, :, joint_idx]),
                                  scmap[:, :, joint_idx].shape)
        offset = np.array(offmat[maxloc][joint_idx])[::-1]
        pos_f8 = (np.array(maxloc).astype('float') * stride + 0.5 * stride +
                  offset)
        pose.append(np.hstack((pos_f8[::-1],
                               [scmap[maxloc][joint_idx]])))
    return np.array(pose)

<<<<<<< HEAD
# Arg h5_path added
=======
def multi_pose_predict(scmap, locref, stride, num_outputs):
    Y, X = get_top_values(scmap[None], num_outputs)
    Y, X = Y[:, 0], X[:, 0]
    num_joints = scmap.shape[2]
    DZ=np.zeros((num_outputs,num_joints,3))
    for m in range(num_outputs):
        for k in range(num_joints):
            x = X[m, k]
            y = Y[m, k]
            DZ[m,k,:2]=locref[y,x,k,:]
            DZ[m,k,2]=scmap[y,x,k]

    X = X.astype('float32')*stride + .5*stride + DZ[:,:,0]
    Y = Y.astype('float32')*stride + .5*stride + DZ[:,:,1]
    P = DZ[:, :, 2]

    pose = np.empty((num_joints, num_outputs*3), dtype='float32')
    pose[:,0::3] = X.T
    pose[:,1::3] = Y.T
    pose[:,2::3] = P.T

    return pose

>>>>>>> 3b7aa2ce
def getpose(image, cfg, sess, inputs, outputs, outall=False):
    ''' Extract pose '''
    im=np.expand_dims(image, axis=0).astype(float)
    outputs_np = sess.run(outputs, feed_dict={inputs: im})
    scmap, locref = extract_cnn_output(outputs_np, cfg)
<<<<<<< HEAD
    
    # This line is added to save the scmaps
    # FrameWriter.write_frame(scmap, cfg, h5_path[:-3])
    
    pose = argmax_pose_predict(scmap, locref, cfg.stride)
=======
    num_outputs = cfg.get('num_outputs', 1)
    if num_outputs > 1:
        pose = multi_pose_predict(scmap, locref, cfg.stride, num_outputs)
    else:
        pose = argmax_pose_predict(scmap, locref, cfg.stride)
>>>>>>> 3b7aa2ce
    if outall:
        return scmap, locref, pose
    else:
        return pose

## Functions below implement are for batch sizes > 1:
def extract_cnn_outputmulti(outputs_np, cfg):
    ''' extract locref + scmap from network
    Dimensions: image batch x imagedim1 x imagedim2 x bodypart'''
    scmap = outputs_np[0]
    locref = None
    if cfg.location_refinement:
        locref =outputs_np[1]
        shape = locref.shape
        locref = np.reshape(locref, (shape[0], shape[1],shape[2], -1, 2))
        locref *= cfg.locref_stdev
    if len(scmap.shape)==2: #for single body part!
        scmap=np.expand_dims(scmap,axis=2)
    return scmap, locref

<<<<<<< HEAD
# Arg video_path added
=======

def get_top_values(scmap, n_top=5):
    batchsize,ny,nx,num_joints = scmap.shape
    scmap_flat = scmap.reshape(batchsize,nx*ny,num_joints)
    if n_top == 1:
        scmap_top = np.argmax(scmap_flat, axis=1)[None]
    else:
        scmap_top = np.argpartition(scmap_flat, -n_top, axis=1)[:, -n_top:]
        for ix in range(batchsize):
            vals = scmap_flat[ix, scmap_top[ix], np.arange(num_joints)]
            arg = np.argsort(-vals, axis=0)
            scmap_top[ix] = scmap_top[ix, arg, np.arange(num_joints)]
        scmap_top = scmap_top.swapaxes(0,1)

    Y, X = np.unravel_index(scmap_top, (ny, nx))
    return Y, X

>>>>>>> 3b7aa2ce
def getposeNP(image, cfg, sess, inputs, outputs, outall=False):
    ''' Adapted from DeeperCut, performs numpy-based faster inference on batches.
        Introduced in https://www.biorxiv.org/content/10.1101/457242v1 '''

    num_outputs = cfg.get('num_outputs', 1)
    outputs_np = sess.run(outputs, feed_dict={inputs: image})

    scmap, locref = extract_cnn_outputmulti(outputs_np, cfg) #processes image batch.
    
    # Line added to save srcmaps
    # FrameWriter.write_frame(scmap, cfg, h5_path[:-3] + ".csv")
    
    batchsize,ny,nx,num_joints = scmap.shape

    Y,X = get_top_values(scmap, n_top=num_outputs)

    #Combine scoremat and offsets to the final pose.
    DZ=np.zeros((num_outputs,batchsize,num_joints,3))
    for m in range(num_outputs):
        for l in range(batchsize):
            for k in range(num_joints):
                x = X[m, l, k]
                y = Y[m, l, k]
                DZ[m,l,k,:2]=locref[l,y,x,k,:]
                DZ[m,l,k,2]=scmap[l,y,x,k]

    X = X.astype('float32')*cfg.stride + .5*cfg.stride + DZ[:,:,:,0]
    Y = Y.astype('float32')*cfg.stride + .5*cfg.stride + DZ[:,:,:,1]
    P = DZ[:,:,:,2]

    Xs = X.swapaxes(0,2).swapaxes(0,1)
    Ys = Y.swapaxes(0,2).swapaxes(0,1)
    Ps = P.swapaxes(0,2).swapaxes(0,1)

    pose = np.empty((cfg['batch_size'], num_outputs*cfg['num_joints']*3), dtype=X.dtype)
    pose[:,0::3] = Xs.reshape(batchsize, -1)
    pose[:,1::3] = Ys.reshape(batchsize, -1)
    pose[:,2::3] = Ps.reshape(batchsize, -1)

    if outall:
        return scmap, locref, pose
    else:
        return pose

### Code for TF inference on GPU
def setup_GPUpose_prediction(cfg):
    tf.reset_default_graph()
    inputs = tf.placeholder(tf.float32, shape=[cfg.batch_size   , None, None, 3])
    net_heads = pose_net(cfg).inference(inputs)
    outputs = [net_heads['pose']]

    restorer = tf.train.Saver()
    sess = tf.Session()

    sess.run(tf.global_variables_initializer())
    sess.run(tf.local_variables_initializer())

    # Restore variables from disk.
    restorer.restore(sess, cfg.init_weights)

    return sess, inputs, outputs

def extract_GPUprediction(outputs, cfg):
    return outputs[0]<|MERGE_RESOLUTION|>--- conflicted
+++ resolved
@@ -18,14 +18,14 @@
 
 import numpy as np
 import tensorflow as tf
+
+
 vers = (tf.__version__).split('.')
 if int(vers[0])==1 and int(vers[1])>12:
     TF=tf.compat.v1
 else:
     TF=tf
 from deeplabcut.pose_estimation_tensorflow.nnet.net_factory import pose_net
-
-# ORIGINAL METHODS BELOW:
 
 def setup_pose_prediction(cfg):
     TF.reset_default_graph()
@@ -73,9 +73,6 @@
                                [scmap[maxloc][joint_idx]])))
     return np.array(pose)
 
-<<<<<<< HEAD
-# Arg h5_path added
-=======
 def multi_pose_predict(scmap, locref, stride, num_outputs):
     Y, X = get_top_values(scmap[None], num_outputs)
     Y, X = Y[:, 0], X[:, 0]
@@ -99,25 +96,16 @@
 
     return pose
 
->>>>>>> 3b7aa2ce
 def getpose(image, cfg, sess, inputs, outputs, outall=False):
     ''' Extract pose '''
     im=np.expand_dims(image, axis=0).astype(float)
     outputs_np = sess.run(outputs, feed_dict={inputs: im})
     scmap, locref = extract_cnn_output(outputs_np, cfg)
-<<<<<<< HEAD
-    
-    # This line is added to save the scmaps
-    # FrameWriter.write_frame(scmap, cfg, h5_path[:-3])
-    
-    pose = argmax_pose_predict(scmap, locref, cfg.stride)
-=======
     num_outputs = cfg.get('num_outputs', 1)
     if num_outputs > 1:
         pose = multi_pose_predict(scmap, locref, cfg.stride, num_outputs)
     else:
         pose = argmax_pose_predict(scmap, locref, cfg.stride)
->>>>>>> 3b7aa2ce
     if outall:
         return scmap, locref, pose
     else:
@@ -138,9 +126,6 @@
         scmap=np.expand_dims(scmap,axis=2)
     return scmap, locref
 
-<<<<<<< HEAD
-# Arg video_path added
-=======
 
 def get_top_values(scmap, n_top=5):
     batchsize,ny,nx,num_joints = scmap.shape
@@ -158,7 +143,6 @@
     Y, X = np.unravel_index(scmap_top, (ny, nx))
     return Y, X
 
->>>>>>> 3b7aa2ce
 def getposeNP(image, cfg, sess, inputs, outputs, outall=False):
     ''' Adapted from DeeperCut, performs numpy-based faster inference on batches.
         Introduced in https://www.biorxiv.org/content/10.1101/457242v1 '''
@@ -167,10 +151,6 @@
     outputs_np = sess.run(outputs, feed_dict={inputs: image})
 
     scmap, locref = extract_cnn_outputmulti(outputs_np, cfg) #processes image batch.
-    
-    # Line added to save srcmaps
-    # FrameWriter.write_frame(scmap, cfg, h5_path[:-3] + ".csv")
-    
     batchsize,ny,nx,num_joints = scmap.shape
 
     Y,X = get_top_values(scmap, n_top=num_outputs)
