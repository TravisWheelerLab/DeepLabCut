"""
DeepLabCut2.0 Toolbox (deeplabcut.org)
© A. & M. Mathis Labs
https://github.com/AlexEMG/DeepLabCut
Please see AUTHORS for contributors.

https://github.com/AlexEMG/DeepLabCut/blob/master/AUTHORS
Licensed under GNU Lesser General Public License v3.0

Hao Wu, hwu01@g.harvard.edu contributed the original OpenCV class. Thanks!
You can find the directory for your ffmpeg bindings by: "find / | grep ffmpeg" and then setting it.
"""

####################################################
# Dependencies
####################################################
import os.path
import argparse, os
import numpy as np
from tqdm import trange
from pathlib import Path
import platform

import matplotlib as mpl

if os.environ.get("DLClight", default=False) == "True":
    mpl.use(
        "AGG"
    )  # anti-grain geometry engine #https://matplotlib.org/faq/usage_faq.html
elif platform.system() == "Darwin":
    mpl.use("WxAgg")  # TkAgg
else:
    mpl.use("TkAgg")
import matplotlib.pyplot as plt
from deeplabcut.utils import auxiliaryfunctions, auxfun_multianimal, visualization
from deeplabcut.utils.video_processor import (
    VideoProcessorCV as vp,
)  # used to CreateVideo
from matplotlib.animation import FFMpegWriter
from skimage.util import img_as_ubyte
from skimage.draw import circle, line_aa


def get_segment_indices(bodyparts2connect, all_bpts):
    bpts2connect = []
    for bpt1, bpt2 in bodyparts2connect:
        if bpt1 in all_bpts and bpt2 in all_bpts:
            bpts2connect.extend(
                zip(
                    *(
                        np.flatnonzero(all_bpts == bpt1),
                        np.flatnonzero(all_bpts == bpt2),
                    )
                )
            )
    return bpts2connect


def CreateVideo(
    clip,
    Dataframe,
    pcutoff,
    dotsize,
    colormap,
    bodyparts2plot,
    trailpoints,
    cropping,
    x1,
    x2,
    y1,
    y2,
    bodyparts2connect,
    skeleton_color,
    draw_skeleton,
    displaycropped,
    color_by,
):
    """ Creating individual frames with labeled body parts and making a video"""
    bpts = Dataframe.columns.get_level_values("bodyparts")
    all_bpts = bpts.values[::3]
    if draw_skeleton:
        color_for_skeleton = (
            np.array(mpl.colors.to_rgba(skeleton_color))[:3] * 255
        ).astype(np.uint8)
        # recode the bodyparts2connect into indices for df_x and df_y for speed
        bpts2connect = get_segment_indices(bodyparts2connect, all_bpts)

    if displaycropped:
        ny, nx = y2 - y1, x2 - x1
    else:
        ny, nx = clip.height(), clip.width()

    fps = clip.fps()
    nframes = len(Dataframe.index)
    duration = nframes / fps

    print(
        "Duration of video [s]: ",
        round(duration, 2),
        ", recorded with ",
        round(fps, 2),
        "fps!",
    )
    print("Overall # of frames: ", nframes, "with cropped frame dimensions: ", nx, ny)

    print("Generating frames and creating video.")
    df_x, df_y, df_likelihood = Dataframe.values.reshape((nframes, -1, 3)).T
    if cropping and not displaycropped:
        df_x += x1
        df_y += y1
    colorclass = plt.cm.ScalarMappable(cmap=colormap)

    bplist = bpts.unique().to_list()
    nbodyparts = len(bplist)
    if Dataframe.columns.nlevels == 3:
        nindividuals = 1
        map2bp = list(range(len(all_bpts)))
        map2id = [0 for _ in map2bp]
    else:
        nindividuals = len(Dataframe.columns.get_level_values("individuals").unique())
        map2bp = [bplist.index(bp) for bp in all_bpts]
        nbpts_per_ind = (
            Dataframe.groupby(level="individuals", axis=1).size().values // 3
        )
        map2id = []
        for i, j in enumerate(nbpts_per_ind):
            map2id.extend([i] * j)
    keep = np.flatnonzero(np.isin(all_bpts, bodyparts2plot))
    bpts2color = [(ind, map2bp[ind], map2id[ind]) for ind in keep]

    if color_by == "bodypart":
        C = colorclass.to_rgba(np.linspace(0, 1, nbodyparts))
    else:
        C = colorclass.to_rgba(np.linspace(0, 1, nindividuals))
    colors = (C[:, :3] * 255).astype(np.uint8)

    with np.errstate(invalid="ignore"):
        for index in trange(nframes):
            image = clip.load_frame()
            if displaycropped:
                image = image[y1:y2, x1:x2]

            # Draw the skeleton for specific bodyparts to be connected as specified in the config file
            if draw_skeleton:
                for bpt1, bpt2 in bpts2connect:
                    if np.all(df_likelihood[[bpt1, bpt2], index] > pcutoff) and not (
                        np.any(np.isnan(df_x[[bpt1, bpt2], index]))
                        or np.any(np.isnan(df_y[[bpt1, bpt2], index]))
                    ):
                        rr, cc, val = line_aa(
                            int(np.clip(df_y[bpt1, index], 0, ny - 1)),
                            int(np.clip(df_x[bpt1, index], 0, nx - 1)),
                            int(np.clip(df_y[bpt2, index], 1, ny - 1)),
                            int(np.clip(df_x[bpt2, index], 1, nx - 1)),
                        )
                        image[rr, cc] = color_for_skeleton

            for ind, num_bp, num_ind in bpts2color:
                if df_likelihood[ind, index] > pcutoff:
                    if color_by == "bodypart":
                        color = colors[num_bp]
                    else:
                        color = colors[num_ind]
                    if trailpoints > 0:
                        for k in range(1, min(trailpoints, index + 1)):
                            rr, cc = circle(
                                df_y[ind, index - k],
                                df_x[ind, index - k],
                                dotsize,
                                shape=(ny, nx),
                            )
                            image[rr, cc] = color
                    rr, cc = circle(
                        df_y[ind, index], df_x[ind, index], dotsize, shape=(ny, nx)
                    )
                    image[rr, cc] = color

            clip.save_frame(image)
    clip.close()


def CreateVideoSlow(
    videooutname,
    clip,
    Dataframe,
    tmpfolder,
    dotsize,
    colormap,
    alphavalue,
    pcutoff,
    trailpoints,
    cropping,
    x1,
    x2,
    y1,
    y2,
    save_frames,
    bodyparts2plot,
    outputframerate,
    Frames2plot,
    bodyparts2connect,
    skeleton_color,
    draw_skeleton,
    displaycropped,
    color_by,
):
    """ Creating individual frames with labeled body parts and making a video"""
    # scorer=np.unique(Dataframe.columns.get_level_values(0))[0]
    # bodyparts2plot = list(np.unique(Dataframe.columns.get_level_values(1)))

    if displaycropped:
        ny, nx = y2 - y1, x2 - x1
    else:
        ny, nx = clip.height(), clip.width()

    fps = clip.fps()
    if outputframerate is None:  # by def. same as input rate.
        outputframerate = clip.fps()

    nframes = len(Dataframe.index)
    duration = nframes / fps

    print(
        "Duration of video [s]: ",
        round(duration, 2),
        ", recorded with ",
        round(fps, 2),
        "fps!",
    )
    print(
        "Overall # of frames: ", int(nframes), "with cropped frame dimensions: ", nx, ny
    )
    print("Generating frames and creating video.")
    df_x, df_y, df_likelihood = Dataframe.values.reshape((nframes, -1, 3)).T
    if cropping and not displaycropped:
        df_x += x1
        df_y += y1

    bpts = Dataframe.columns.get_level_values("bodyparts")
    all_bpts = bpts.values[::3]
    if draw_skeleton:
        bpts2connect = get_segment_indices(bodyparts2connect, all_bpts)

    bplist = bpts.unique().to_list()
    nbodyparts = len(bplist)
    if Dataframe.columns.nlevels == 3:
        nindividuals = 1
        map2bp = list(range(len(all_bpts)))
        map2id = [0 for _ in map2bp]
    else:
        nindividuals = len(Dataframe.columns.get_level_values("individuals").unique())
        map2bp = [bplist.index(bp) for bp in all_bpts]
        nbpts_per_ind = (
            Dataframe.groupby(level="individuals", axis=1).size().values // 3
        )
        map2id = []
        for i, j in enumerate(nbpts_per_ind):
            map2id.extend([i] * j)
    keep = np.flatnonzero(np.isin(all_bpts, bodyparts2plot))
    bpts2color = [(ind, map2bp[ind], map2id[ind]) for ind in keep]
    if color_by == "individual":
        colors = visualization.get_cmap(nindividuals, name=colormap)
    else:
        colors = visualization.get_cmap(nbodyparts, name=colormap)

    nframes_digits = int(np.ceil(np.log10(nframes)))
    if nframes_digits > 9:
        raise Exception(
            "Your video has more than 10**9 frames, we recommend chopping it up."
        )

    if Frames2plot == None:
        Index = range(nframes)
    else:
        Index = []
        for k in Frames2plot:
            if k >= 0 and k < nframes:
                Index.append(int(k))

    # Prepare figure
    prev_backend = plt.get_backend()
    plt.switch_backend("agg")
    dpi = 100
    fig = plt.figure(frameon=False, figsize=(nx / dpi, ny / dpi))
    ax = fig.add_subplot(111)

    writer = FFMpegWriter(fps=fps, codec="h264")
    with writer.saving(fig, videooutname, dpi=dpi), np.errstate(invalid="ignore"):
        for index in trange(nframes):
            imagename = tmpfolder + "/file" + str(index).zfill(nframes_digits) + ".png"
            image = img_as_ubyte(clip.load_frame())
            if index in Index:  # then extract the frame!
                if cropping and displaycropped:
                    image = image[y1:y2, x1:x2]
                ax.imshow(image)

                if draw_skeleton:
                    for bpt1, bpt2 in bpts2connect:
                        if np.all(df_likelihood[[bpt1, bpt2], index] > pcutoff):
                            ax.plot(
                                [df_x[bpt1, index], df_x[bpt2, index]],
                                [df_y[bpt1, index], df_y[bpt2, index]],
                                color=skeleton_color,
                                alpha=alphavalue,
                            )

                for ind, num_bp, num_ind in bpts2color:
                    if df_likelihood[ind, index] > pcutoff:
                        if color_by == "bodypart":
                            color = colors(num_bp)
                        else:
                            color = colors(num_ind)
                        if trailpoints > 0:
                            ax.scatter(
                                df_x[ind][max(0, index - trailpoints) : index],
                                df_y[ind][max(0, index - trailpoints) : index],
                                s=dotsize ** 2,
                                color=color,
                                alpha=alphavalue * 0.75,
                            )
                        ax.scatter(
                            df_x[ind, index],
                            df_y[ind, index],
                            s=dotsize ** 2,
                            color=color,
                            alpha=alphavalue,
                        )
                ax.set_xlim(0, nx)
                ax.set_ylim(0, ny)
                ax.axis("off")
                ax.invert_yaxis()
                fig.subplots_adjust(
                    left=0, bottom=0, right=1, top=1, wspace=0, hspace=0
                )
                if save_frames:
                    fig.savefig(imagename)
                writer.grab_frame()
                ax.clear()
    print("Labeled video successfully created.")
    plt.switch_backend(prev_backend)


def create_labeled_video(
    config,
    videos,
    videotype="avi",
    shuffle=1,
    trainingsetindex=0,
    filtered=False,
    fastmode=True,
    save_frames=False,
    Frames2plot=None,
    displayedbodyparts="all",
    displayedindividuals="all",
    codec="mp4v",
    outputframerate=None,
    destfolder=None,
    draw_skeleton=False,
    trailpoints=0,
    displaycropped=False,
    color_by="bodypart",
    modelprefix="",
    track_method="",
):
    """
    Labels the bodyparts in a video. Make sure the video is already analyzed by the function 'analyze_video'

    Parameters
    ----------
    config : string
        Full path of the config.yaml file as a string.

    videos : list
        A list of strings containing the full paths to videos for analysis or a path to the directory, where all the videos with same extension are stored.

    videotype: string, optional
        Checks for the extension of the video in case the input to the video is a directory.\n Only videos with this extension are analyzed. The default is ``.avi``

    shuffle : int, optional
        Number of shuffles of training dataset. Default is set to 1.

    trainingsetindex: int, optional
        Integer specifying which TrainingsetFraction to use. By default the first (note that TrainingFraction is a list in config.yaml).

    filtered: bool, default false
        Boolean variable indicating if filtered output should be plotted rather than frame-by-frame predictions. Filtered version can be calculated with deeplabcut.filterpredictions

    videotype: string, optional
        Checks for the extension of the video in case the input is a directory.\nOnly videos with this extension are analyzed. The default is ``.avi``

    fastmode: bool
        If true uses openCV (much faster but less customization of video) vs matplotlib (if false). You can also
        "save_frames" individually or not in the matplotlib mode (if you set the "save_frames" variable accordingly).
        However, using matplotlib to create the frames it therefore allows much more flexible (one can set transparency of markers, crop, and easily customize).

    save_frames: bool
        If true creates each frame individual and then combines into a video. This variant is relatively slow as
        it stores all individual frames.

    Frames2plot: List of indices
        If not None & save_frames=True then the frames corresponding to the index will be plotted. For example, Frames2plot=[0,11] will plot the first and the 12th frame.

    displayedbodyparts: list of strings, optional
        This selects the body parts that are plotted in the video. Either ``all``, then all body parts
<<<<<<< HEAD
        from config.yaml and the data are used orr a list of strings that are a subset of the full list.
=======
        from config.yaml are used orr a list of strings that are a subset of the full list.
>>>>>>> 4d67c9ba
        E.g. ['hand','Joystick'] for the demo Reaching-Mackenzie-2018-08-30/config.yaml to select only these two body parts.

    displayedindividuals: list of strings, optional
        Individuals plotted in the video. By default, all individuals present in the config will be showed.

    codec: codec for labeled video. Options see http://www.fourcc.org/codecs.php [depends on your ffmpeg installation.]

    outputframerate: positive number, output frame rate for labeled video (only available for the mode with saving frames.) By default: None, which results in the original video rate.

    destfolder: string, optional
        Specifies the destination folder that was used for storing analysis data (default is the path of the video).

    draw_skeleton: bool
        If ``True`` adds a line connecting the body parts making a skeleton on on each frame. The body parts to be connected and the color of these connecting lines are specified in the config file. By default: ``False``

    trailpoints: int
        Number of revious frames whose body parts are plotted in a frame (for displaying history). Default is set to 0.

    displaycropped: bool, optional
        Specifies whether only cropped frame is displayed (with labels analyzed therein), or the original frame with the labels analyzed in the cropped subset.

    color_by : string, optional (default='bodypart')
        Coloring rule. By default, each bodypart is colored differently.
        If set to 'individual', points belonging to a single individual are colored the same.

    Examples
    --------
    If you want to create the labeled video for only 1 video
    >>> deeplabcut.create_labeled_video('/analysis/project/reaching-task/config.yaml',['/analysis/project/videos/reachingvideo1.avi'])
    --------

    If you want to create the labeled video for only 1 video and store the individual frames
    >>> deeplabcut.create_labeled_video('/analysis/project/reaching-task/config.yaml',['/analysis/project/videos/reachingvideo1.avi'],fastmode=True, save_frames=True)
    --------

    If you want to create the labeled video for multiple videos
    >>> deeplabcut.create_labeled_video('/analysis/project/reaching-task/config.yaml',['/analysis/project/videos/reachingvideo1.avi','/analysis/project/videos/reachingvideo2.avi'])
    --------

    If you want to create the labeled video for all the videos (as .avi extension) in a directory.
    >>> deeplabcut.create_labeled_video('/analysis/project/reaching-task/config.yaml',['/analysis/project/videos/'])

    --------
    If you want to create the labeled video for all the videos (as .mp4 extension) in a directory.
    >>> deeplabcut.create_labeled_video('/analysis/project/reaching-task/config.yaml',['/analysis/project/videos/'],videotype='mp4')

    --------

    """
    cfg = auxiliaryfunctions.read_config(config)
    trainFraction = cfg["TrainingFraction"][trainingsetindex]
    DLCscorer, DLCscorerlegacy = auxiliaryfunctions.GetScorerName(
        cfg, shuffle, trainFraction, modelprefix=modelprefix
    )  # automatically loads corresponding model (even training iteration based on snapshot index)

    if save_frames:
        fastmode = False  # otherwise one cannot save frames

    bodyparts = auxiliaryfunctions.IntersectionofBodyPartsandOnesGivenbyUser(
        cfg, displayedbodyparts
    )
    individuals = auxfun_multianimal.IntersectionofIndividualsandOnesGivenbyUser(
        cfg, displayedindividuals
    )
    if draw_skeleton:
        bodyparts2connect = cfg["skeleton"]
        skeleton_color = cfg["skeleton_color"]
    else:
        bodyparts2connect = None
        skeleton_color = None

    start_path = os.getcwd()
    Videos = auxiliaryfunctions.Getlistofvideos(videos, videotype)

    if not len(Videos):
        print("No video(s) were found. Please check your paths and/or 'video_type'.")
        return

    for video in Videos:
        videofolder = Path(video).parents[0]
        if destfolder is None:
            destfolder = videofolder  # where your folder with videos is.
        auxiliaryfunctions.attempttomakefolder(destfolder)

        os.chdir(destfolder)  # THE VIDEO IS STILL IN THE VIDEO FOLDER
        videotype = Path(video).suffix
        print("Starting % ", destfolder, videos)
        vname = str(Path(video).stem)

        # if notanalyzed:
        # notanalyzed,outdataname,sourcedataname,DLCscorer=auxiliaryfunctions.CheckifPostProcessing(folder,vname,DLCscorer,DLCscorerlegacy,suffix='checking')

        if filtered == True:
            videooutname1 = os.path.join(vname + DLCscorer + "filtered_labeled.mp4")
            videooutname2 = os.path.join(
                vname + DLCscorerlegacy + "filtered_labeled.mp4"
            )
        else:
<<<<<<< HEAD
            videooutname1=os.path.join(vname + DLCscorer + '_labeled.mp4')
            videooutname2=os.path.join(vname + DLCscorerlegacy + '_labeled.mp4')
=======
            videooutname1 = os.path.join(vname + DLCscorer + "_labeled.mp4")
            videooutname2 = os.path.join(vname + DLCscorerlegacy + "_labeled.mp4")
>>>>>>> 4d67c9ba

        if os.path.isfile(videooutname1) or os.path.isfile(videooutname2):
            print("Labeled video already created.")
        else:
            print("Loading ", video, "and data.")
<<<<<<< HEAD

            datafound,metadata,Dataframe,DLCscorer,suffix=auxiliaryfunctions.LoadAnalyzedData(str(videofolder),vname,DLCscorer,filtered) #returns boolean variable if data was found and metadata + pandas array

            # Adds support for multi_output mode. Adds extra bodyparts found in the data but not in the config.yaml.
            if(displayedbodyparts == "all"):
                all_bp = set(bodyparts) | set(idx[1] for idx in Dataframe)
            else:
                all_bp = set(bodyparts) | (set(idx[1] for idx in Dataframe) & set(displayedbodyparts))

            bodyparts = list(all_bp)


            videooutname=os.path.join(vname + DLCscorer+suffix+'_labeled.mp4')

            if datafound and not os.path.isfile(videooutname): #checking again, for this loader video could exist
                #Loading cropping data used during analysis
                cropping=metadata['data']["cropping"]
                [x1,x2,y1,y2]=metadata['data']["cropping_parameters"]
                if save_frames==True:
                    tmpfolder = os.path.join(str(videofolder),'temp-' + vname)
                    auxiliaryfunctions.attempttomakefolder(tmpfolder)
=======
            try:
                df, filepath, _, _ = auxiliaryfunctions.load_analyzed_data(
                    destfolder, vname, DLCscorer, filtered, track_method
                )
                metadata = auxiliaryfunctions.load_video_metadata(
                    destfolder, vname, DLCscorer
                )
                if cfg.get("multianimalproject", False):
                    s = "_id" if color_by == "individual" else "_bp"
                else:
                    s = ""
                videooutname = filepath.replace(".h5", f"{s}_labeled.mp4")
                if os.path.isfile(videooutname):
                    print("Labeled video already created. Skipping...")
                    continue

                if all(individuals):
                    df = df.loc(axis=1)[:, individuals]
                cropping = metadata["data"]["cropping"]
                [x1, x2, y1, y2] = metadata["data"]["cropping_parameters"]
                labeled_bpts = [
                    bp
                    for bp in df.columns.get_level_values("bodyparts").unique()
                    if bp in bodyparts
                ]
                if not fastmode:
                    tmpfolder = os.path.join(str(videofolder), "temp-" + vname)
                    if save_frames:
                        auxiliaryfunctions.attempttomakefolder(tmpfolder)
>>>>>>> 4d67c9ba
                    clip = vp(video)
                    CreateVideoSlow(
                        videooutname,
                        clip,
                        df,
                        tmpfolder,
                        cfg["dotsize"],
                        cfg["colormap"],
                        cfg["alphavalue"],
                        cfg["pcutoff"],
                        trailpoints,
                        cropping,
                        x1,
                        x2,
                        y1,
                        y2,
                        save_frames,
                        labeled_bpts,
                        outputframerate,
                        Frames2plot,
                        bodyparts2connect,
                        skeleton_color,
                        draw_skeleton,
                        displaycropped,
                        color_by,
                    )
                else:
                    if (
                        displaycropped
                    ):  # then the cropped video + the labels is depicted
                        clip = vp(
                            fname=video,
                            sname=videooutname,
                            codec=codec,
                            sw=x2 - x1,
                            sh=y2 - y1,
                        )
                    else:  # then the full video + the (perhaps in cropped mode analyzed labels) are depicted
                        clip = vp(fname=video, sname=videooutname, codec=codec)
                    CreateVideo(
                        clip,
                        df,
                        cfg["pcutoff"],
                        cfg["dotsize"],
                        cfg["colormap"],
                        labeled_bpts,
                        trailpoints,
                        cropping,
                        x1,
                        x2,
                        y1,
                        y2,
                        bodyparts2connect,
                        skeleton_color,
                        draw_skeleton,
                        displaycropped,
                        color_by,
                    )

            except FileNotFoundError as e:
                print(e)
                continue

    os.chdir(start_path)


def create_video_with_all_detections(config, videos, DLCscorername, destfolder=None):
    """
    Create a video labeled with all the detections stored in a '*_full.pickle' file.

    Parameters
    ----------
    config : str
        Absolute path to the config.yaml file

    videos : list of str
        A list of strings containing the full paths to videos for analysis or a path to the directory,
        where all the videos with same extension are stored.

    DLCscorername: str
        Name of network. E.g. 'DLC_resnet50_project_userMar23shuffle1_50000

    destfolder: string, optional
        Specifies the destination folder that was used for storing analysis data (default is the path of the video).

    """
    from deeplabcut.pose_estimation_tensorflow.lib.inferenceutils import (
        convertdetectiondict2listoflist,
    )
    import pickle, re

    cfg = auxiliaryfunctions.read_config(config)

    for video in videos:
        videofolder = os.path.splitext(video)[0]

        if destfolder is None:
            outputname = "{}_full.mp4".format(videofolder + DLCscorername)
            full_pickle = os.path.join(videofolder + DLCscorername + "_full.pickle")
        else:
            auxiliaryfunctions.attempttomakefolder(destfolder)
            outputname = os.path.join(
                destfolder, str(Path(video).stem) + DLCscorername + "_full.mp4"
            )
            full_pickle = os.path.join(
                destfolder, str(Path(video).stem) + DLCscorername + "_full.pickle"
            )

        if not (os.path.isfile(outputname)):
            print("Creating labeled video for ", str(Path(video).stem))
            with open(full_pickle, "rb") as file:
                data = pickle.load(file)

            header = data.pop("metadata")
            all_jointnames = header["all_joints_names"]

            numjoints = len(all_jointnames)
            bpts = range(numjoints)
            frame_names = list(data)
            frames = [int(re.findall(r"\d+", name)[0]) for name in frame_names]
            colorclass = plt.cm.ScalarMappable(cmap=cfg["colormap"])
            C = colorclass.to_rgba(np.linspace(0, 1, numjoints))
            colors = (C[:, :3] * 255).astype(np.uint8)

            pcutoff = cfg["pcutoff"]
            dotsize = cfg["dotsize"]
            clip = vp(fname=video, sname=outputname, codec="mp4v")
            ny, nx = clip.height(), clip.width()

            for n in trange(clip.nframes):
                frame = clip.load_frame()
                try:
                    ind = frames.index(n)
                    dets = convertdetectiondict2listoflist(data[frame_names[ind]], bpts)
                    for i, det in enumerate(dets):
                        color = colors[i]
                        for x, y, p, _ in det:
                            if p > pcutoff:
                                rr, cc = circle(y, x, dotsize, shape=(ny, nx))
                                frame[rr, cc] = color
                except ValueError:  # No data stored for that particular frame
                    print(n, "no data")
                    pass
                try:
                    clip.save_frame(frame)
                except:
                    print(n, "frame writing error.")
                    pass
            clip.close()
        else:
            print("Detections already plotted, ", outputname)


def _create_video_from_tracks(video, tracks, destfolder, output_name, pcutoff, scale=1):
    import cv2
    import subprocess
    from tqdm import tqdm

    if not os.path.isdir(destfolder):
        os.mkdir(destfolder)

    cap = cv2.VideoCapture(video)
    nframes = int(cap.get(7))
    strwidth = int(np.ceil(np.log10(nframes)))  # width for strings
    ny = int(cap.get(4))
    nx = int(cap.get(3))
    # cropping!
    X2 = nx  # 1600
    X1 = 0
    # nx=X2-X1
    numtracks = len(tracks.keys()) - 1
    trackids = [t for t in tracks.keys() if t != "header"]
    cc = np.random.rand(numtracks + 1, 3)
    fig, ax = visualization.prepare_figure_axes(nx, ny, scale)
    im = ax.imshow(np.zeros((ny, nx)))
    markers = sum([ax.plot([], [], ".", c=c) for c in cc], [])
    for index in tqdm(range(nframes)):
        cap.set(1, index)
        ret, frame = cap.read()
        imname = "frame" + str(index).zfill(strwidth)
        image_output = os.path.join(destfolder, imname + ".png")
        if ret and not os.path.isfile(image_output):
            frame = cv2.cvtColor(frame, cv2.COLOR_BGR2RGB)
            im.set_data(frame[:, X1:X2])
            for n, trackid in enumerate(trackids):
                if imname in tracks[trackid]:
                    x, y, p = tracks[trackid][imname].reshape((-1, 3)).T
                    markers[n].set_data(x[p > pcutoff], y[p > pcutoff])
                else:
                    markers[n].set_data([], [])
            fig.subplots_adjust(left=0, bottom=0, right=1, top=1, wspace=0, hspace=0)
            plt.savefig(image_output)

    outputframerate = 30
    os.chdir(destfolder)

    subprocess.call(
        [
            "ffmpeg",
            "-framerate",
            str(int(cap.get(5))),
            "-i",
            f"frame%0{strwidth}d.png",
            "-r",
            str(outputframerate),
            output_name,
        ]
    )


def create_video_from_pickled_tracks(
    video, pickle_file, destfolder="", output_name="", pcutoff=0.6
):
    if not destfolder:
        destfolder = os.path.splitext(video)[0]
    if not output_name:
        video_name, ext = os.path.splitext(os.path.split(video)[1])
        output_name = video_name + "DLClabeled" + ext
    tracks = auxiliaryfunctions.read_pickle(pickle_file)
    _create_video_from_tracks(video, tracks, destfolder, output_name, pcutoff)


if __name__ == "__main__":
    parser = argparse.ArgumentParser()
    parser.add_argument("config")
    parser.add_argument("videos")
    cli_args = parser.parse_args()<|MERGE_RESOLUTION|>--- conflicted
+++ resolved
@@ -402,11 +402,7 @@
 
     displayedbodyparts: list of strings, optional
         This selects the body parts that are plotted in the video. Either ``all``, then all body parts
-<<<<<<< HEAD
-        from config.yaml and the data are used orr a list of strings that are a subset of the full list.
-=======
         from config.yaml are used orr a list of strings that are a subset of the full list.
->>>>>>> 4d67c9ba
         E.g. ['hand','Joystick'] for the demo Reaching-Mackenzie-2018-08-30/config.yaml to select only these two body parts.
 
     displayedindividuals: list of strings, optional
@@ -505,41 +501,13 @@
                 vname + DLCscorerlegacy + "filtered_labeled.mp4"
             )
         else:
-<<<<<<< HEAD
-            videooutname1=os.path.join(vname + DLCscorer + '_labeled.mp4')
-            videooutname2=os.path.join(vname + DLCscorerlegacy + '_labeled.mp4')
-=======
             videooutname1 = os.path.join(vname + DLCscorer + "_labeled.mp4")
             videooutname2 = os.path.join(vname + DLCscorerlegacy + "_labeled.mp4")
->>>>>>> 4d67c9ba
 
         if os.path.isfile(videooutname1) or os.path.isfile(videooutname2):
             print("Labeled video already created.")
         else:
             print("Loading ", video, "and data.")
-<<<<<<< HEAD
-
-            datafound,metadata,Dataframe,DLCscorer,suffix=auxiliaryfunctions.LoadAnalyzedData(str(videofolder),vname,DLCscorer,filtered) #returns boolean variable if data was found and metadata + pandas array
-
-            # Adds support for multi_output mode. Adds extra bodyparts found in the data but not in the config.yaml.
-            if(displayedbodyparts == "all"):
-                all_bp = set(bodyparts) | set(idx[1] for idx in Dataframe)
-            else:
-                all_bp = set(bodyparts) | (set(idx[1] for idx in Dataframe) & set(displayedbodyparts))
-
-            bodyparts = list(all_bp)
-
-
-            videooutname=os.path.join(vname + DLCscorer+suffix+'_labeled.mp4')
-
-            if datafound and not os.path.isfile(videooutname): #checking again, for this loader video could exist
-                #Loading cropping data used during analysis
-                cropping=metadata['data']["cropping"]
-                [x1,x2,y1,y2]=metadata['data']["cropping_parameters"]
-                if save_frames==True:
-                    tmpfolder = os.path.join(str(videofolder),'temp-' + vname)
-                    auxiliaryfunctions.attempttomakefolder(tmpfolder)
-=======
             try:
                 df, filepath, _, _ = auxiliaryfunctions.load_analyzed_data(
                     destfolder, vname, DLCscorer, filtered, track_method
@@ -569,7 +537,6 @@
                     tmpfolder = os.path.join(str(videofolder), "temp-" + vname)
                     if save_frames:
                         auxiliaryfunctions.attempttomakefolder(tmpfolder)
->>>>>>> 4d67c9ba
                     clip = vp(video)
                     CreateVideoSlow(
                         videooutname,
